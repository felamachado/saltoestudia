--- conflicted
+++ resolved
@@ -201,11 +201,7 @@
 - **Logs**: Usa `docker logs saltoestudia-dev-app -f` para ver logs en tiempo real
 - **Docker Only**: El proyecto se ejecuta exclusivamente en contenedores Docker
 
-<<<<<<< HEAD
-### 🛠️ Script de Limpieza detallado
-=======
 ## 🤝 Contribuir
->>>>>>> 3fdfa386
 
 1. Fork el proyecto
 2. Crea una rama para tu feature
